package handler

import (
	pb "api-gateway/genproto/restaurant"
	"context"
	"log"
	"net/http"
	"strconv"
	"time"

	"github.com/gin-gonic/gin"
	"github.com/google/uuid"
	"github.com/pkg/errors"
)

// CreateRestaurant godoc
// @Summary Creates a restaurant
// @Description Inserts new restaurant info to restaurants table in PostgreSQL
// @Tags restaurant
// @Param new_data body restaurant.RestaurantDetails true "New data"
// @Success 200 {object} restaurant.ID
// @Failure 400 {object} string "Invalid data"
// @Failure 500 {object} string "Server error while creating restaurant"
// @Router /reservation-system/restaurants [post]
func (h *Handler) CreateRestaurant(c *gin.Context) {
	h.Logger.Info("CreateRestaurant method is starting")

	var rest pb.RestaurantDetails
	err := c.ShouldBind(&rest)
	if err != nil {
		c.AbortWithStatusJSON(http.StatusBadRequest,
			gin.H{"error": errors.Wrap(err, "invalid data").Error()})
		
		err := errors.Wrap(err, "failed to data")
		h.Logger.Error(err.Error())
		return
	}

	ctx, cancel := context.WithTimeout(c, time.Second*5)
	defer cancel()

	id, err := h.RestaurantClient.CreateRestaurant(ctx, &rest)
	if err != nil {
		c.AbortWithStatusJSON(http.StatusInternalServerError,
			gin.H{"error": errors.Wrap(err, "error creating restaurant").Error()})
		
		err := errors.Wrap(err, "failed to CreateRestaurant").Error()
		h.Logger.Error(err)
		return
	}

	h.Logger.Info("CreateRestaurant has successfully finished")
	c.JSON(http.StatusCreated, gin.H{"New restaurant id": id.Id})
}

// GetRestaurantByID godoc
// @Summary Gets a restaurant
// @Description Retrieves restaurant info from restaurants table in PostgreSQL
// @Tags restaurant
// @Param restaurant_id path string true "Restaurant ID"
// @Success 200 {object} restaurant.RestaurantInfo
// @Failure 400 {object} string "Invalid restaurant ID"
// @Failure 500 {object} string "Server error while getting restaurant"
// @Router /reservation-system/restaurants/{restaurant_id} [get]
func (h *Handler) GetRestaurantByID(c *gin.Context) {
	h.Logger.Info("GetRestaurantByID method is starting")

	id := c.Param("restaurant_id")
	_, err := uuid.Parse(id)
	if err != nil {
		c.AbortWithStatusJSON(http.StatusBadRequest,
			gin.H{"error": errors.Wrap(err, "invalid restaurant id").Error()})
		
		err := errors.Wrap(err, "failed to data").Error()
		h.Logger.Error(err)
		return
	}

	ctx, cancel := context.WithTimeout(c, time.Second*5)
	defer cancel()

	rest, err := h.RestaurantClient.GetRestaurantByID(ctx, &pb.ID{Id: id})
	if err != nil {
		c.AbortWithStatusJSON(http.StatusInternalServerError,
			gin.H{"error": errors.Wrap(err, "error getting restaurant").Error()})
		
		err := errors.Wrap(err, "failed to GetRestaurantByID").Error()
		h.Logger.Error(err)
		return
	}

	h.Logger.Info("GetRestaurantByID has successfully finished")
	c.JSON(http.StatusOK, gin.H{"Restaurant": rest})
}

// UpdateRestaurant godoc
// @Summary Updates a restaurant
// @Description Updates restaurant info in restaurants table in PostgreSQL
// @Tags restaurant
// @Accept json
// @Produce json
// @Param restaurant_id path string true "Restaurant ID"
// @Param new_info body restaurant.RestaurantDetails true "New info"
// @Success 200 {object} string
// @Failure 400 {object} string "Invalid restaurant ID or data"
// @Failure 500 {object} string "Server error while updating restaurant"
// @Router /reservation-system/restaurants/{restaurant_id} [put]
func (h *Handler) UpdateRestaurant(c *gin.Context) {
	h.Logger.Info("UpdateRestaurant method is starting")

	id := c.Param("restaurant_id")
	_, err := uuid.Parse(id)
	if err != nil {
		c.AbortWithStatusJSON(http.StatusBadRequest,
			gin.H{"error": errors.Wrap(err, "invalid restaurant id").Error()})
		
		err := errors.Wrap(err, "failed to data").Error()
		h.Logger.Error(err)
		return
	}

	var rest pb.RestaurantInfo
	err = c.ShouldBind(&rest)
	if err != nil {
		c.AbortWithStatusJSON(http.StatusBadRequest,
			gin.H{"error": errors.Wrap(err, "invalid data").Error()})
		
		err := errors.Wrap(err, "failed to data").Error()
		h.Logger.Error(err)
		return
	}
	rest.Id = id

	ctx, cancel := context.WithTimeout(c, time.Second*5)
	defer cancel()

	_, err = h.RestaurantClient.UpdateRestaurant(ctx, &rest)
	if err != nil {
		c.AbortWithStatusJSON(http.StatusInternalServerError,
			gin.H{"error": errors.Wrap(err, "error updating restaurant").Error()})
		
		err := errors.Wrap(err, "failed to UpdateRestaurant").Error()
		h.Logger.Error(err)
		return
	}

<<<<<<< HEAD
	c.JSON(http.StatusOK, "Restaurant updated successfully")
=======
	h.Logger.Info("UpdateRestaurant has successfully finished")
	c.JSON(http.StatusNoContent, "Restaurant updated successfully")
>>>>>>> 090a7eeb
}

// DeleteRestaurant godoc
// @Summary Deletes a restaurant
// @Description Deletes restaurant info from restaurants table in PostgreSQL
// @Tags restaurant
// @Param restaurant_id path string true "Restaurant ID"
// @Success 200 {object} string
// @Failure 400 {object} string "Invalid restaurant ID"
// @Failure 500 {object} string "Server error while deleting restaurant"
// @Router /reservation-system/restaurants/{restaurant_id} [delete]
func (h *Handler) DeleteRestaurant(c *gin.Context) {
	h.Logger.Info("DeleteRestaurant method is starting")

	id := c.Param("restaurant_id")
	_, err := uuid.Parse(id)
	if err != nil {
		c.AbortWithStatusJSON(http.StatusBadRequest,
			gin.H{"error": errors.Wrap(err, "invalid restaurant id").Error()})
		
		err := errors.Wrap(err, "failed to data").Error()
		h.Logger.Error(err)
		return
	}

	ctx, cancel := context.WithTimeout(c, time.Second*5)
	defer cancel()

	_, err = h.RestaurantClient.DeleteRestaurant(ctx, &pb.ID{Id: id})
	if err != nil {
		c.AbortWithStatusJSON(http.StatusInternalServerError,
			gin.H{"error": errors.Wrap(err, "error deleting restaurant").Error()})
		
		err := errors.Wrap(err, "failed to DeleteRestaurant").Error()
		h.Logger.Error(err)
		return
	}

<<<<<<< HEAD
	c.JSON(http.StatusOK, "Restaurant deleted successfully")
=======
	h.Logger.Info("DeleteRestaurant has successfully finished")
	c.JSON(http.StatusNoContent, "Restaurant deleted successfully")
>>>>>>> 090a7eeb
}

// FetchRestaurants godoc
// @Summary Fetches restaurants
// @Description Retrieves multiple restaurants info from restaurants table in PostgreSQL
// @Tags restaurant
// @Param limit query string false "Number of restaurants to fetch"
// @Param offset query string false "Number of restaurants to omit"
// @Success 200 {object} restaurant.Restaurants
// @Failure 400 {object} string "Invalid pagination parameters"
// @Failure 500 {object} string "Server error while fetching restaurants"
// @Router /reservation-system/restaurants [get]
func (h *Handler) FetchRestaurants(c *gin.Context) {
<<<<<<< HEAD
	var pag pb.Pagination
	limitStr := c.Query("limit")
	offsetStr := c.Query("offset")

	if limitStr != "" {
		limit, err := strconv.Atoi(limitStr)
		if err != nil {
			c.AbortWithStatusJSON(http.StatusBadRequest,
				gin.H{"error": errors.Wrap(err, "invalid pagination parameters").Error()})
			log.Println(err)
			return
		}
		pag.Limit = int32(limit)
=======
	h.Logger.Info("FetchRestaurants method is starting")
	
	limit, err := strconv.Atoi(c.Query("limit"))
	if err != nil {
		c.AbortWithStatusJSON(http.StatusBadRequest,
			gin.H{"error": errors.Wrap(err, "invalid pagination parameters").Error()})
		log.Println(err)
		return
>>>>>>> 090a7eeb
	}

	if offsetStr != "" {
		offset, err := strconv.Atoi(offsetStr)
		if err != nil {
			c.AbortWithStatusJSON(http.StatusBadRequest,
				gin.H{"error": errors.Wrap(err, "invalid pagination parameters").Error()})
			log.Println(err)
			return
		}
		pag.Offset = int32(offset)
	}

	ctx, cancel := context.WithTimeout(c, time.Second*5)
	defer cancel()

	rests, err := h.RestaurantClient.FetchRestaurants(ctx, &pag)
	if err != nil {
		c.AbortWithStatusJSON(http.StatusInternalServerError,
			gin.H{"error": errors.Wrap(err, "error fetching restaurants").Error()})
		
		err := errors.Wrap(err, "failed to FetchRestaurants").Error()
		h.Logger.Error(err)
		return
	}

	h.Logger.Info("FetchRestaurants has successfully finished")
	c.JSON(http.StatusOK, gin.H{"Restaurants": rests})
}<|MERGE_RESOLUTION|>--- conflicted
+++ resolved
@@ -30,7 +30,7 @@
 	if err != nil {
 		c.AbortWithStatusJSON(http.StatusBadRequest,
 			gin.H{"error": errors.Wrap(err, "invalid data").Error()})
-		
+
 		err := errors.Wrap(err, "failed to data")
 		h.Logger.Error(err.Error())
 		return
@@ -43,7 +43,7 @@
 	if err != nil {
 		c.AbortWithStatusJSON(http.StatusInternalServerError,
 			gin.H{"error": errors.Wrap(err, "error creating restaurant").Error()})
-		
+
 		err := errors.Wrap(err, "failed to CreateRestaurant").Error()
 		h.Logger.Error(err)
 		return
@@ -70,7 +70,7 @@
 	if err != nil {
 		c.AbortWithStatusJSON(http.StatusBadRequest,
 			gin.H{"error": errors.Wrap(err, "invalid restaurant id").Error()})
-		
+
 		err := errors.Wrap(err, "failed to data").Error()
 		h.Logger.Error(err)
 		return
@@ -83,7 +83,7 @@
 	if err != nil {
 		c.AbortWithStatusJSON(http.StatusInternalServerError,
 			gin.H{"error": errors.Wrap(err, "error getting restaurant").Error()})
-		
+
 		err := errors.Wrap(err, "failed to GetRestaurantByID").Error()
 		h.Logger.Error(err)
 		return
@@ -113,7 +113,7 @@
 	if err != nil {
 		c.AbortWithStatusJSON(http.StatusBadRequest,
 			gin.H{"error": errors.Wrap(err, "invalid restaurant id").Error()})
-		
+
 		err := errors.Wrap(err, "failed to data").Error()
 		h.Logger.Error(err)
 		return
@@ -124,7 +124,7 @@
 	if err != nil {
 		c.AbortWithStatusJSON(http.StatusBadRequest,
 			gin.H{"error": errors.Wrap(err, "invalid data").Error()})
-		
+
 		err := errors.Wrap(err, "failed to data").Error()
 		h.Logger.Error(err)
 		return
@@ -138,18 +138,14 @@
 	if err != nil {
 		c.AbortWithStatusJSON(http.StatusInternalServerError,
 			gin.H{"error": errors.Wrap(err, "error updating restaurant").Error()})
-		
+
 		err := errors.Wrap(err, "failed to UpdateRestaurant").Error()
 		h.Logger.Error(err)
 		return
 	}
 
-<<<<<<< HEAD
+	h.Logger.Info("UpdateRestaurant has successfully finished")
 	c.JSON(http.StatusOK, "Restaurant updated successfully")
-=======
-	h.Logger.Info("UpdateRestaurant has successfully finished")
-	c.JSON(http.StatusNoContent, "Restaurant updated successfully")
->>>>>>> 090a7eeb
 }
 
 // DeleteRestaurant godoc
@@ -169,7 +165,7 @@
 	if err != nil {
 		c.AbortWithStatusJSON(http.StatusBadRequest,
 			gin.H{"error": errors.Wrap(err, "invalid restaurant id").Error()})
-		
+
 		err := errors.Wrap(err, "failed to data").Error()
 		h.Logger.Error(err)
 		return
@@ -182,18 +178,14 @@
 	if err != nil {
 		c.AbortWithStatusJSON(http.StatusInternalServerError,
 			gin.H{"error": errors.Wrap(err, "error deleting restaurant").Error()})
-		
+
 		err := errors.Wrap(err, "failed to DeleteRestaurant").Error()
 		h.Logger.Error(err)
 		return
 	}
 
-<<<<<<< HEAD
+	h.Logger.Info("DeleteRestaurant has successfully finished")
 	c.JSON(http.StatusOK, "Restaurant deleted successfully")
-=======
-	h.Logger.Info("DeleteRestaurant has successfully finished")
-	c.JSON(http.StatusNoContent, "Restaurant deleted successfully")
->>>>>>> 090a7eeb
 }
 
 // FetchRestaurants godoc
@@ -207,7 +199,6 @@
 // @Failure 500 {object} string "Server error while fetching restaurants"
 // @Router /reservation-system/restaurants [get]
 func (h *Handler) FetchRestaurants(c *gin.Context) {
-<<<<<<< HEAD
 	var pag pb.Pagination
 	limitStr := c.Query("limit")
 	offsetStr := c.Query("offset")
@@ -221,16 +212,6 @@
 			return
 		}
 		pag.Limit = int32(limit)
-=======
-	h.Logger.Info("FetchRestaurants method is starting")
-	
-	limit, err := strconv.Atoi(c.Query("limit"))
-	if err != nil {
-		c.AbortWithStatusJSON(http.StatusBadRequest,
-			gin.H{"error": errors.Wrap(err, "invalid pagination parameters").Error()})
-		log.Println(err)
-		return
->>>>>>> 090a7eeb
 	}
 
 	if offsetStr != "" {
@@ -251,7 +232,7 @@
 	if err != nil {
 		c.AbortWithStatusJSON(http.StatusInternalServerError,
 			gin.H{"error": errors.Wrap(err, "error fetching restaurants").Error()})
-		
+
 		err := errors.Wrap(err, "failed to FetchRestaurants").Error()
 		h.Logger.Error(err)
 		return
