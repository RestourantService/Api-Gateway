--- conflicted
+++ resolved
@@ -142,12 +142,8 @@
 		return
 	}
 
-<<<<<<< HEAD
+	h.Logger.Info("UpdateMeal has successfully finished")
 	c.JSON(http.StatusOK, "Meal updated successfully")
-=======
-	h.Logger.Info("UpdateMeal has successfully finished")
-	c.JSON(http.StatusNoContent, "Meal updated successfully")
->>>>>>> 090a7eeb
 }
 
 // DeleteMeal godoc
@@ -186,12 +182,8 @@
 		return
 	}
 
-<<<<<<< HEAD
+	h.Logger.Info("DeleteMeal has successfully finished")
 	c.JSON(http.StatusOK, "Meal removed successfully")
-=======
-	h.Logger.Info("DeleteMeal has successfully finished")
-	c.JSON(http.StatusNoContent, "Meal removed successfully")
->>>>>>> 090a7eeb
 }
 
 // FetchMeals godoc
